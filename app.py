--- conflicted
+++ resolved
@@ -22,12 +22,8 @@
 import shutil
 import duckdb
 from dotenv import load_dotenv
-<<<<<<< HEAD
 import io
 import csv
-from typing import List
-=======
->>>>>>> ad9755ca
 
 app = FastAPI()
 
